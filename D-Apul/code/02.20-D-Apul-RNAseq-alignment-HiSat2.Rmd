--- conflicted
+++ resolved
@@ -51,35 +51,7 @@
 
 Outputs:
 
-<<<<<<< HEAD
-- Primary:
-  
-  - `checksums.md5`: MD5 checksum for all files in this directory. Excludes subdirectories.
-  
-  - `apul-gene_count_matrix.csv`: Gene count matrix for use in [DESeq2](https://github.com/thelovelab/DESeq2).
-  
-  - `apul-transcript_count_matrix.csv`: Transcript count matrix for use in [DESeq2](https://github.com/thelovelab/DESeq2).
-  
-  - `apul-transcript_count_matrix_with_gene_ids.csv`: Transcript count matrix which includes corresponding gene IDs.
-  
-  - `prepDE-sample_list.txt`: Sample file list provided as input to StringTie for DESeq2 count matrix generation. Also serves as documentation of which files were used   for this step. 
-  
-  - `Apulchra-genome.stringtie.gtf`: Canonical StringTie GTF file compiled from all individual sample GTFs. 
-  
-  - `sorted-bams-merged.bam`: Merged (and sorted) BAM consisting of all individual sample BAMs. 
-  
-  - `sorted-bams-merged.bam.bai`: BAM index file. Useful for visualizing assemblies in IGV. 
-  
-  - `sorted_bams.list`: List file needed for merging of BAMS with samtools. Also serves as documentation of which files were used for this step. 
-  
-  - `multiqc_report.html`: MultiQC report aggregating all individual HISAT2 alignment stats and samtools flagstats. 
-  
-  
-  - `gtf_list.txt`: List file needed for merging of GTF files with StringTie. Also serves as documentation of which files were used for this step. 
-- Individuals:
-=======
 -   Primary:
->>>>>>> 36bc928f
 
     -   `checksums.md5`: MD5 checksum for all files in this directory. Excludes subdirectories.
 
@@ -133,7 +105,7 @@
 echo ""
 
 echo "# Data directories"
-echo 'export timeseries_dir=/home/shared/16TB_HDD_01/sam/gitrepos/urol-e5/timeseries_molecular'
+echo 'export timeseries_dir=/home/shared/8TB_HDD_01/sam/gitrepos/urol-e5/timeseries_molecular'
 echo 'export genome_dir="${timeseries_dir}/D-Apul/data"'
 echo 'export genome_index_dir="${timeseries_dir}/D-Apul/output/02.10-D-Apul-RNAseq-genome-index-HiSat2"'
 echo 'export output_dir_top="${timeseries_dir}/D-Apul/output/02.20-D-Apul-RNAseq-alignment-HiSat2"'
@@ -459,7 +431,7 @@
 
 # Create DESeq2 Count Matrices
 
-```{r DESeq2-matrices, engine='bash', eval=TRUE}
+```{r DESeq2-matrices, engine='bash', eval=FALSE}
 # Load bash variables into memory
 source .bashvars
 
@@ -501,94 +473,6 @@
 --length=${read_length}
 ```
 
-# Add Gene IDs to Transcript Count Matrix
-
-Create an enhanced version of the transcript count matrix that includes the corresponding gene ID for each transcript.
-
-```{bash add-gene-ids-to-transcript-matrix, engine='bash', eval=TRUE}
-# Load bash variables into memory
-source .bashvars
-
-# Change to output directory
-cd "${output_dir_top}"
-
-# Extract transcript_id to ref_gene_id mapping from GTF file
-echo "Extracting transcript to gene ID mappings from GTF file..."
-
-grep -E $'\ttranscript\t' "${genome_dir}/Apulchra-genome.stringtie.gtf" | \
-awk -F'\t' '{
-    # Extract transcript_id
-    match($9, /transcript_id "([^"]+)"/, transcript_arr)
-    transcript_id = transcript_arr[1]
-    
-    # Extract ref_gene_id
-    match($9, /ref_gene_id "([^"]+)"/, gene_arr)
-    ref_gene_id = gene_arr[1]
-    
-    # Print mapping if both IDs found
-    if (transcript_id && ref_gene_id) {
-        print transcript_id "\t" ref_gene_id
-    }
-}' > transcript_gene_mapping.txt
-
-# Check if mapping file was created successfully
-if [ ! -s transcript_gene_mapping.txt ]; then
-    echo "Error: Failed to create transcript-gene mapping file"
-    exit 1
-fi
-
-echo "Found $(wc -l < transcript_gene_mapping.txt) transcript-gene mappings"
-
-# Create enhanced transcript count matrix with gene IDs
-echo "Creating enhanced transcript count matrix with gene IDs..."
-
-# Read header from original transcript count matrix
-head -1 apul-transcript_count_matrix.csv > temp_header.txt
-
-# Add ref_gene_id to header (insert after transcript_id column)
-sed 's/transcript_id,/transcript_id,ref_gene_id,/' temp_header.txt > apul-transcript_count_matrix_with_gene_ids.csv
-
-# Process data rows
-tail -n +2 apul-transcript_count_matrix.csv | while IFS=',' read -r transcript_id rest_of_line; do
-    # Look up gene ID for this transcript
-    gene_id=$(grep "^${transcript_id}[[:space:]]" transcript_gene_mapping.txt | cut -f2)
-    
-    # If no gene ID found, use empty field
-    if [ -z "$gene_id" ]; then
-        gene_id=""
-    fi
-    
-    # Output line with gene ID inserted after transcript ID
-    echo "${transcript_id},${gene_id},${rest_of_line}"
-done >> apul-transcript_count_matrix_with_gene_ids.csv
-
-# Generate summary statistics
-echo ""
-echo "Summary of enhanced transcript count matrix:"
-original_lines=$(wc -l < apul-transcript_count_matrix.csv)
-enhanced_lines=$(wc -l < apul-transcript_count_matrix_with_gene_ids.csv)
-echo "Original transcript count matrix lines: $original_lines"
-echo "Enhanced transcript count matrix lines: $enhanced_lines"
-
-# Count transcripts with and without gene ID mappings
-transcripts_with_genes=$(tail -n +2 apul-transcript_count_matrix_with_gene_ids.csv | awk -F',' '$2 != ""' | wc -l)
-transcripts_without_genes=$(tail -n +2 apul-transcript_count_matrix_with_gene_ids.csv | awk -F',' '$2 == ""' | wc -l)
-
-echo "Number of transcripts with gene ID mappings: $transcripts_with_genes"
-echo "Number of transcripts without gene ID mappings: $transcripts_without_genes"
-
-# Display first few lines of enhanced matrix
-echo ""
-echo "First 5 rows of enhanced transcript count matrix (first 5 columns):"
-head -6 apul-transcript_count_matrix_with_gene_ids.csv | cut -d',' -f1-5
-
-# Clean up temporary files
-rm temp_header.txt transcript_gene_mapping.txt
-
-echo ""
-echo "Enhanced transcript count matrix saved as: apul-transcript_count_matrix_with_gene_ids.csv"
-```
-
 # Generate checksums
 
 ```{r generate-checksums, engine='bash', eval=FALSE}
